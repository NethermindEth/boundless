[workspace]
resolver = "2"
members = [
    "crates/assessor",
    "crates/boundless-cli",
    "crates/boundless-market",
    "crates/broker",
    "crates/guest/assessor",
    "crates/guest/util",
    "crates/order-generator",
    "crates/order-stream",
    "crates/slasher",
    "documentation/doc-test",
]

[workspace.package]
version = "0.6.0"
edition = "2021"
homepage = "https://beboundless.xyz/"
repository = "https://github.com/boundless-xyz/boundless/"

[workspace.dependencies]
async-stream = "0.3"
boundless-assessor = { version = "0.6.0", path = "crates/assessor" }
boundless-cli = { version = "0.6.0", path = "crates/boundless-cli" }
boundless-market = { version = "0.6.0", path = "crates/boundless-market" }
guest-assessor = { path = "crates/guest/assessor" }
guest-util = { path = "crates/guest/util" }
order-stream = { path = "crates/order-stream" }

alloy = { version = "0.9" }
alloy-primitives = { version = "0.8" }
alloy-sol-types = { version = "0.8", features = ["json"] }
anyhow = { version = "1.0" }
async-trait = "0.1"
aws-sdk-s3 = "1.34" # used for minio for max compatibility
axum = "0.7"
axum-extra = { version = "0.9" }
bincode = "1.3"
bonsai-sdk = { version = "1.2", features = ["non_blocking"] }
bs58 = "0.5"
bytemuck = "1.16"
clap = { version = "4.5", features = ["derive", "env"] }
chrono = { version = "0.4", features = ["serde"] }
dotenvy = "0.15"
futures-util = "0.3"
hex = { version = "0.4", default-features = false, features = ["alloc"] }
postcard = { version = "1.0" }
rand = { version = "0.9" }
reqwest = "0.12"
risc0-aggregation = { git = "https://github.com/risc0/risc0-ethereum", rev = "8a0d89e49d89aa18cbb0a28d81597b3f93bf38df" }
risc0-binfmt = "1.2"
risc0-build = { version = "1.2", features = ["docker"] }
<<<<<<< HEAD
risc0-build-ethereum = { version = "1.2" }
risc0-ethereum-contracts = { git = "https://github.com/risc0/risc0-ethereum", rev = "8a0d89e49d89aa18cbb0a28d81597b3f93bf38df" }
=======
risc0-build-ethereum = { version = "1.3" }
risc0-ethereum-contracts = { version = "1.3" }
>>>>>>> 99782e3b
risc0-zkvm = { version = "1.2", default-features = false }
serde = { version = "1.0", features = ["derive"] }
serde_json = "1.0"
serde_yaml = "0.9"
guest-set-builder = { git = "https://github.com/risc0/risc0-ethereum", tag = "aggregation-v0.2.1" }
rmp-serde = { version = "1.3" }
sha2 = { version = "0.10" }
sqlx = { version = "0.7", default-features = false }
tempfile = "3.10"
test-log = { version = "0.2", features = ["trace"] }
thiserror = "2.0"
tokio = { version = "1" }
tokio-tungstenite = { version = "0.24" }
tower-http = { version = "0.5", features = ["trace"] }
tracing = "0.1"
tracing-subscriber = "0.3"
tracing-test = { version = "0.2", features = ["no-env-filter"] }
url = "2.5"
uuid = { version = "1.7", features = ["v4"] }
utoipa = "5.2"

# Always optimize; building and running the guest takes much longer without optimization.
[profile.dev]
opt-level = 3

[profile.release]
debug = 1
lto = true

# [profile.release]
# lto = "fat"
# codegen-units = 1<|MERGE_RESOLUTION|>--- conflicted
+++ resolved
@@ -51,13 +51,8 @@
 risc0-aggregation = { git = "https://github.com/risc0/risc0-ethereum", rev = "8a0d89e49d89aa18cbb0a28d81597b3f93bf38df" }
 risc0-binfmt = "1.2"
 risc0-build = { version = "1.2", features = ["docker"] }
-<<<<<<< HEAD
-risc0-build-ethereum = { version = "1.2" }
+risc0-build-ethereum = { version = "1.3" }
 risc0-ethereum-contracts = { git = "https://github.com/risc0/risc0-ethereum", rev = "8a0d89e49d89aa18cbb0a28d81597b3f93bf38df" }
-=======
-risc0-build-ethereum = { version = "1.3" }
-risc0-ethereum-contracts = { version = "1.3" }
->>>>>>> 99782e3b
 risc0-zkvm = { version = "1.2", default-features = false }
 serde = { version = "1.0", features = ["derive"] }
 serde_json = "1.0"
