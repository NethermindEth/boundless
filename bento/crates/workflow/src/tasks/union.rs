--- conflicted
+++ resolved
@@ -17,15 +17,9 @@
     let mut conn = redis::get_connection(&agent.redis_pool).await?;
 
     // setup redis keys
-<<<<<<< HEAD
-    let keccak_receipts_prefix = format!("job:{job_id}:{COPROC_CB_PATH}");
+    let keccak_receipts_prefix = format!("job:{job_id}:{KECCAK_RECEIPT_PATH}");
     let left_receipt_key = format!("{keccak_receipts_prefix}:{}", request.left);
     let right_receipt_key = format!("{keccak_receipts_prefix}:{}", request.right);
-=======
-    let keccak_receipts_prefix = format!("job:{job_id}:{KECCAK_RECEIPT_PATH}");
-    let left_receipt_key = format!("{keccak_receipts_prefix}:{0}", request.left);
-    let right_receipt_key = format!("{keccak_receipts_prefix}:{0}", request.right);
->>>>>>> 70fc7d85
 
     // get assets from redis
     let left_receipt_bytes: Vec<u8> = conn.get(&left_receipt_key).await.with_context(|| {
